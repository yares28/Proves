import { NextRequest, NextResponse } from 'next/server'
// Use service role so this endpoint can be fetched by external
// calendar clients (e.g. Google Calendar) without user cookies
import { createAdminClient } from '@/lib/supabase/server'
import { getExams } from '@/actions/exam-actions'
import { generateICalContent } from '@/lib/utils'
import { validateICalContent } from '@/lib/ical-diagnostics'

// Enhanced headers for better calendar app compatibility
function getOptimalHeaders(filename: string) {
  return {
    'Content-Type': 'text/calendar; charset=utf-8',
    'Content-Disposition': `attachment; filename="${filename}.ics"`,
    'Cache-Control': 'public, max-age=900', // Reduced to 15 minutes for better freshness
    'Access-Control-Allow-Origin': '*',
    'Access-Control-Allow-Methods': 'GET, HEAD, OPTIONS',
    'Access-Control-Allow-Headers': 'Content-Type',
    'X-Content-Type-Options': 'nosniff',
    'Content-Transfer-Encoding': 'binary',
    'Pragma': 'no-cache', // Help prevent caching issues
  };
}

async function handleRequest(
  request: NextRequest,
  { params }: { params: { id: string } },
  method: 'GET' | 'HEAD'
) {
  try {
    const calendarId = params.id
    
    // Validate calendar ID format
    if (!calendarId || typeof calendarId !== 'string') {
      return new NextResponse('Invalid calendar ID', { status: 400 })
    }
    
    // Create Supabase client using service role to bypass RLS
    const supabase = await createAdminClient()
    
    // Fetch the saved calendar from Supabase
    const { data: calendar, error: calendarError } = await supabase
      .from('user_calendars')
      .select('*')
      .eq('id', calendarId)
      .single()
    
    if (calendarError || !calendar) {
      console.error('Calendar not found:', calendarError)
      return new NextResponse('Calendar not found', { status: 404 })
    }

    // Sanitize calendar name to prevent issues
    const sanitizedCalendarName = (calendar.name || 'UPV_Calendar')
      .replace(/[^\w\s-]/g, '')
      .trim() || 'UPV_Calendar';

    // For HEAD requests, we can return early with just headers
    if (method === 'HEAD') {
      return new NextResponse(null, {
        status: 200,
        headers: getOptimalHeaders(sanitizedCalendarName),
      })
    }
    
    // Validate and sanitize filters
    let filters = {}
    try {
      const rawFilters = calendar.filters || {}
      if (typeof rawFilters === 'object' && rawFilters !== null) {
        filters = rawFilters as Record<string, string[]>
      }
    } catch (e) {
      console.error('Error processing calendar filters:', e)
      filters = {}
    }
    
    // Fetch exams using the calendar's saved filters
<<<<<<< HEAD
    const exams = await getExams(filters)
=======
    const filters = (calendar.filters || {}) as Record<string, string[]>
    const exams = await getExams(filters, supabase)
>>>>>>> 91fea848
    
    // Validate exam data before processing
    if (!Array.isArray(exams)) {
      console.error('getExams returned non-array:', typeof exams)
      return new NextResponse('Invalid exam data', { status: 500 })
    }
    
    // Generate iCal content with error handling
    let icalContent: string
    try {
      icalContent = generateICalContent(exams, {
        calendarName: sanitizedCalendarName,
        timeZone: 'Europe/Madrid',
        reminderMinutes: [24 * 60, 60] // 1 day and 1 hour before
      })
    } catch (contentError) {
      console.error('Error generating iCal content:', contentError)
      
      // Generate minimal fallback content
      icalContent = [
        'BEGIN:VCALENDAR',
        'VERSION:2.0',
        'PRODID:-//UPV Exam Calendar//EN',
        `X-WR-CALNAME:${sanitizedCalendarName} (Error)`,
        'CALSCALE:GREGORIAN',
        'METHOD:PUBLISH',
        'BEGIN:VEVENT',
        'UID:error@upv-exam-calendar.com',
        'DTSTART:20240101T120000Z',
        'DTEND:20240101T130000Z',
        'SUMMARY:Calendar Generation Error',
        'DESCRIPTION:There was an error generating the calendar. Please try again later.',
        'END:VEVENT',
        'END:VCALENDAR'
      ].join('\r\n')
    }
    
    // Validate generated content
    const validation = validateICalContent(icalContent, {
      validateRFC5545: true,
      checkEncoding: true,
      validateTimezones: true,
      checkLineEndings: true
    })
    
    if (!validation.isValid) {
      console.error('Generated iCal content is invalid:', validation.errors)
      
      // Log validation issues but still serve content if it's not critically broken
      if (validation.errors.some(e => e.includes('Missing required property'))) {
        return new NextResponse('Calendar generation failed', { status: 500 })
      }
    }
    
    // Log warnings in development
    if (validation.warnings.length > 0 && process.env.NODE_ENV === 'development') {
      console.warn('iCal validation warnings:', validation.warnings)
    }
    
    // Return iCal content with optimal headers
    return new NextResponse(icalContent, {
      status: 200,
      headers: getOptimalHeaders(sanitizedCalendarName),
    })
  } catch (error) {
    console.error('Error in calendar iCal route:', error)
    
    // Return a more specific error response
    const errorMessage = error instanceof Error ? error.message : 'Unknown error'
    return new NextResponse(`Calendar generation failed: ${errorMessage}`, { 
      status: 500,
      headers: {
        'Content-Type': 'text/plain; charset=utf-8',
      }
    })
  }
}

export async function GET(
  request: NextRequest,
  { params }: { params: { id: string } }
) {
  return handleRequest(request, { params }, 'GET')
}

export async function HEAD(
  request: NextRequest,
  { params }: { params: { id: string } }
) {
  return handleRequest(request, { params }, 'HEAD')
}

// Handle CORS preflight requests
export async function OPTIONS() {
  return new NextResponse(null, {
    status: 200,
    headers: {
      'Access-Control-Allow-Origin': '*',
      'Access-Control-Allow-Methods': 'GET, HEAD, OPTIONS',
      'Access-Control-Allow-Headers': 'Content-Type',
    },
  })
} <|MERGE_RESOLUTION|>--- conflicted
+++ resolved
@@ -75,12 +75,8 @@
     }
     
     // Fetch exams using the calendar's saved filters
-<<<<<<< HEAD
+    const filters = (calendar.filters || {}) as Record<string, string[]>
     const exams = await getExams(filters)
-=======
-    const filters = (calendar.filters || {}) as Record<string, string[]>
-    const exams = await getExams(filters, supabase)
->>>>>>> 91fea848
     
     // Validate exam data before processing
     if (!Array.isArray(exams)) {
